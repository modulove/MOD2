--- conflicted
+++ resolved
@@ -16,42 +16,6 @@
 bool debug = true;
 
 #include <Arduino.h>
-<<<<<<< HEAD
-//#include <FspTimer.h>
-
-// ===== CONFIGURATION =====
-#define DAC_PIN A0          // RA4M1 has hardware DAC on A0
-#define SAMPLERATE 48000    // Audio sample rate
-#define BLOCK_SIZE 32       // Samples per block
-#define LED LED_BUILTIN
-
-// ===== AUDIO VARIABLES =====
-volatile bool buffer_ready = false;
-int16_t audio_buffer[BLOCK_SIZE];
-uint32_t phase_accumulator = 0;
-uint32_t phase_increment = 0;
-
-// Timer for audio interrupt
-FspTimer audio_timer;
-
-// ===== TIMER CALLBACK =====
-void audioTimerCallback(timer_callback_args_t __attribute((unused)) *p_args) {
-    static uint8_t sample_index = 0;
-    
-    // Output one sample to DAC
-    if (sample_index < BLOCK_SIZE) {
-        // Convert signed 16-bit to unsigned 12-bit for DAC (0-4095)
-        int32_t sample = audio_buffer[sample_index];
-        uint16_t dac_value = (sample + 32768) >> 4;  // Scale to 12-bit
-        
-        // Write to DAC
-        analogWrite(DAC_PIN, dac_value);
-        
-        sample_index++;
-    } else {
-        sample_index = 0;
-        buffer_ready = true;  // Signal main loop to prepare next buffer
-=======
 #include "stdio.h"
 #include "pico/stdlib.h"
 #include "hardware/sync.h"
@@ -137,7 +101,6 @@
   if ( DAC.availableForWrite()) {
     for (size_t i = 0; i < BLOCK_SIZE; i++) {
       DAC.write( voices[0].pd.buffer[i], sync);
->>>>>>> 0d3bfcf5
     }
     counter =  1;
   }
